--- conflicted
+++ resolved
@@ -1059,16 +1059,10 @@
 			}
 
 			type Baz struct {
-<<<<<<< HEAD
 				Ptr    *string
 				Slice  *[]interface{}
 				Struct *Obj
 				Bytes  []byte
-=======
-				Ptr   *string
-				Slice *[]interface{}
-				Bytes []byte
->>>>>>> 1b8f7b78
 			}
 
 			var targetBaz, sourceBaz Baz
@@ -1078,7 +1072,6 @@
 				t := "target"
 				s := "source"
 				targetBaz = Baz{
-<<<<<<< HEAD
 					Ptr:    &t,
 					Slice:  &[]interface{}{"unchanged", 0},
 					Struct: &Obj{Name: "target"},
@@ -1089,16 +1082,6 @@
 					Slice:  &[]interface{}{"added", 1},
 					Struct: &Obj{Name: "source"},
 					Bytes:  []byte("source"),
-=======
-					Ptr:   &t,
-					Slice: &[]interface{}{"unchanged", 0},
-					Bytes: []byte("target"),
-				}
-				sourceBaz = Baz{
-					Ptr:   &s,
-					Slice: &[]interface{}{"added", 1},
-					Bytes: []byte("source"),
->>>>>>> 1b8f7b78
 				}
 			})
 
@@ -1123,12 +1106,8 @@
 					ContainElement("added"),
 					ContainElement(1),
 				))
-<<<<<<< HEAD
 				Expect((*mergedStruct.Struct).Name).To(Equal(specialString("merge")))
-				Expect(mergedStruct.Bytes).To(Equal([]byte("targetsource")))
-=======
 				Expect(mergedStruct.Bytes).To(Equal([]byte("source")))
->>>>>>> 1b8f7b78
 			})
 
 			Context("source field is nil", func() {
