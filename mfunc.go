--- conflicted
+++ resolved
@@ -22,14 +22,10 @@
 
 func newFuncSelector() *funcSelector {
 	return &funcSelector{
-<<<<<<< HEAD
-		typeFuncs:      map[reflect.Type]MergeFunc{},
-		interfaceFuncs: map[reflect.Type]MergeFunc{},
-=======
 		typeFuncs: map[reflect.Type]MergeFunc{
 			reflect.TypeOf([]byte{}): mergeBytes,
 		},
->>>>>>> 1b8f7b78
+		interfaceFuncs: map[reflect.Type]MergeFunc{},
 		kindFuncs: map[reflect.Kind]MergeFunc{
 			reflect.Map:    mergeMap,
 			reflect.Slice:  mergeSlice,
